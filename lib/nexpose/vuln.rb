module Nexpose
<<<<<<< HEAD
	module NexposeAPI
		include XMLUtils

		###################
		# VULN EXCEPTIONS #
		###################

		#-----------------------------------------------------------------------
		# Returns an array of vulnerability exceptions and their associated
		# attributes.
		#
		# @param status - (optional) The status of the vulnerability exception:
		# "Under Review", "Approved", "Rejected"
		#-----------------------------------------------------------------------
		def vuln_listing status=nil
			option = {}

			if status && !status.empty?
				if status =~ /Under Review|Approved|Rejected/
					option['status'] = status
				else
					raise ArgumentError.new 'The vulnerability status passed in is invalid!'
				end
			end

			xml = make_xml('VulnerabilityExceptionListingRequest', option)
			r = execute xml, '1.2'

			if r.success
				res = []
				r.res.elements.each("//VulnerabilityException") do |ve|
					submitter_comment = ve.elements['submitter-comment']
					reviewer_comment = ve.elements['reviewer-comment']
					res << {
						:vuln_id => ve.attributes['vuln-id'],
						:exception_id => ve.attributes['exception-id'],
						:submitter => ve.attributes['submitter'],
						:reviewer => ve.attributes['reviewer'],
						:status => ve.attributes['status'],
						:reason => ve.attributes['reason'],
						:scope => ve.attributes['scope'],
						:device_id => ve.attributes['device-id'],
						:port_no => ve.attributes['port-no'],
						:expiration_date => ve.attributes['expiration-date'],
						:vuln_key => ve.attributes['vuln-key'],
						:submitter_comment => submitter_comment.nil? ? '' : submitter_comment.text,
						:reviewer_comment => reviewer_comment.nil? ? '' : reviewer_comment.text
					}
				end
				res
			else
				false
			end
		end

		#-------------------------------------------------------------------------------------------------------------------
		# Creates a vulnerability exception.
		#
		# @param input - data used to create the vulnerability exception:
		# :vuln_id - The Nexpose vulnerability ID.
		# :reason - The reason for the exception
		#         values - "False Positive", "Compensating Control", "Acceptable Use", "Acceptable Risk", "Other"
		# :scope - The scope type  (NOTE: The case is important)
		#        values - "All Instances", "All Instances on a Specific Asset", "Specific Instance of a specific Asset"
		# :comment - A user comment
		# :device-id - Used for specific instances related to "All Instances on a Specific Asset" AND "Specific Instance of Specific Asset"
		# :port - All assets on this port related to "Specific Instance of a specific Asset"
		# :vuln-key - The vulnerability key related to the "Specific Instance of a specific Asset"
		#
		# @returns exception-id - The Id associated with this create request
		#-------------------------------------------------------------------------------------------------------------------
		def vuln_exception_create input
			options = {}

			if input.nil?
				raise ArgumentError.new 'The input element cannot be null'
			end

			vuln_id = input[:vuln_id]
			if !vuln_id
				raise ArgumentError.new 'The vulnerability ID is required'
			end
			options['vuln-id'] = vuln_id

			reason = input[:reason]
			if reason.nil? || reason.empty?
				raise ArgumentError.new 'The reason is required'
			end

			unless reason =~ /False Positive|Compensating Control|Acceptable Use|Acceptable Risk|Other/
				raise ArgumentError.new 'The reason type is invalid'
			end
			options['reason'] = reason

			scope = input[:scope]
			if scope.nil? || scope.empty?
				raise ArgumentError.new 'The scope is required'
			end

			# For scope case matters.
			unless scope =~ /All Instances|All Instances on a Specific Asset|Specific Instance of Specific Asset/
				raise ArgumentError.new 'The scope type is invalid'
			end

			if scope =~ /All Instances on a Specific Asset|Specific Instance of Specific Asset/
				device_id = input[:device_id]
				vuln_key = input[:vuln_key]
				port = input[:port]
				if device_id
					options['device-id'] = device_id
				end

				if (scope =~ /All Instances on a Specific Asset/ && (vuln_key || port))
					raise ArgumentError.new "Vulnerability key or port cannot be used with the scope specified"
				end

				if vuln_key
					options['vuln-key'] = vuln_key
				end

				if port
					options['port-no'] = port
				end
			end
			options['scope'] = scope

			xml = make_xml('VulnerabilityExceptionCreateRequest', options)

			comment = input[:comment]
			if comment && !comment.empty?
				comment_xml = make_xml('comment', {}, comment, false)
				xml.add_element comment_xml
			else
				raise ArgumentError.new 'The comment cannot be empty'
			end

			r = execute xml, '1.2'
			if r.success
				r.res.elements.each("//VulnerabilityExceptionCreateResponse") do |vecr|
					return vecr.attributes['exception-id']
				end
			else
				false
			end
		end

		#-------------------------------------------------------------------------------------------------------------------
		# Resubmit a vulnerability exception.
		#
		# @param input - data used to create the vulnerability exception:
		# :vuln_id - The Nexpose vulnerability ID. (required)
		# :reason - The reason for the exception (optional)
		#         values - "False Positive", "Compensating Control", "Acceptable Use", "Acceptable Risk", "Other"
		# :comment - A user comment  (required)
		#-------------------------------------------------------------------------------------------------------------------
		def vuln_exception_resubmit input
			options = {}

			if input.nil?
				raise ArgumentError.new 'The input element cannot be null'
			end

			exception_id = input[:exception_id]
			if !exception_id
				raise ArgumentError.new 'The exception ID is required'
			end
			options['exception-id'] = exception_id

			reason = input[:reason]
			if !reason.nil? && !reason.empty?
				unless reason =~ /False Positive|Compensating Control|Acceptable Use|Acceptable Risk|Other/
					raise ArgumentError.new 'The reason type is invalid'
				end
				options['reason'] = reason

			end

			xml = make_xml('VulnerabilityExceptionResubmitRequest', options)

			comment = input[:comment]
			if comment && !comment.empty?
				comment_xml = make_xml('comment', {}, comment, false)
				xml.add_element comment_xml
			end

			r = execute xml, '1.2'
			r.success
		end

		#-------------------------------------------------------------------------------------------------------------------
		# Allows a previously submitted exception that has not been approved to be withdrawn.
		#
		# @param exception_id - The exception id returned after the vuln exception was submitted for creation.
		#-------------------------------------------------------------------------------------------------------------------
		def vuln_exception_recall exception_id
			xml = make_xml('VulnerabilityExceptionRecallRequest', {'exception-id' => exception_id})
			r = execute xml, '1.2'
			r.success
		end


		#-------------------------------------------------------------------------------------------------------------------
		# Allows a submitted vulnerability exception to be approved.
		#
		# @param input:
		# :exception_id - The exception id returned after the vuln exception was submitted for creation.
		# :comment - An optional comment
		#-------------------------------------------------------------------------------------------------------------------
		def vuln_exception_approve input
			exception_id = input[:exception_id]
			if !exception_id
				raise ArgumentError.new 'Exception Id is required'
			end

			xml = make_xml('VulnerabilityExceptionApproveRequest', {'exception-id' => exception_id})
			comment = input[:comment]
			if comment && !comment.empty?
				comment_xml = make_xml('comment', {}, comment, false)
				xml.add_element comment_xml
			end

			r = execute xml, '1.2'
			r.success
		end

		#-------------------------------------------------------------------------------------------------------------------
		# Rejects a submitted vulnerability exception to be approved.
		#
		# @param input:
		# :exception_id - The exception id returned after the vuln exception was submitted for creation.
		# :comment - An optional comment
		#-------------------------------------------------------------------------------------------------------------------
		def vuln_exception_reject input
			exception_id = input[:exception_id]
			if !exception_id
				raise ArgumentError.new 'Exception Id is required'
			end

			xml = make_xml('VulnerabilityExceptionRejectRequest', {'exception-id' => exception_id})
			comment = input[:comment]
			if comment && !comment.empty?
				comment_xml = make_xml('comment', {}, comment, false)
				xml.add_element comment_xml
			end

			r = execute xml, '1.2'
			r.success
		end

		#-------------------------------------------------------------------------------------------------------------------
		# Updates a vulnerability exception comment.
		#
		# @param input:
		# :exception_id - The exception id returned after the vuln exception was submitted for creation.
		# :submitter_comment - The submitter comment
		# :reviewer_comment - The reviewer comment
		#-------------------------------------------------------------------------------------------------------------------
		def vuln_exception_update_comment input
			exception_id = input[:exception_id]
			if !exception_id
				raise ArgumentError.new 'Exception Id is required'
			end

			xml = make_xml('VulnerabilityExceptionUpdateCommentRequest', {'exception-id' => exception_id})
			submitter_comment = input[:submitter_comment]
			if submitter_comment && !submitter_comment.empty?
				comment_xml = make_xml('submitter-comment', {}, submitter_comment, false)
				xml.add_element comment_xml
			end

			reviewer_comment = input[:reviewer_comment]
			if reviewer_comment && !reviewer_comment.empty?
				comment_xml = make_xml('reviewer-comment', {}, reviewer_comment, false)
				xml.add_element comment_xml
			end

			r = execute xml, '1.2'
			r.success
		end

		#-------------------------------------------------------------------------------------------------------------------
		# Update the expiration date for a vulnerability exception.
		#
		# @param input
		# :exception_id - The exception id returned after the vulnerability exception was submitted for creation.
		# :expiration_date - The new expiration date format: YYYY-MM-DD
		#-------------------------------------------------------------------------------------------------------------------
		def vuln_exception_update_expiration_date input
			exception_id = input[:exception_id]
			if !exception_id
				raise ArgumentError.new 'Exception Id is required'
			end

			expiration_date = input[:expiration_date]
			if expiration_date && !expiration_date.empty? && expiration_date =~ /\A\d{4}-(\d{2})-(\d{2})\z/
				if $1.to_i > 12
					raise ArgumentError.new 'The expiration date month value is invalid'
				end

				if $2.to_i > 31
					raise ArgumentError.new 'The expiration date day value is invalid'
				end
			else
				raise ArgumentError.new 'Expiration date is invalid'
			end

			options = {}
			options['exception-id'] = exception_id
			options['expiration-date'] = expiration_date
			xml = make_xml('VulnerabilityExceptionUpdateExpirationDateRequest', options)
			r = execute xml, '1.2'
			r.success
		end

		#-------------------------------------------------------------------------------------------------------------------
		# Deletes a submitted vulnerability exception to be approved.
		#
		# @param exception_id - The exception id returned after the vuln exception was submitted for creation.
		#-------------------------------------------------------------------------------------------------------------------
		def vuln_exception_delete exception_id
			if !exception_id
				raise ArgumentError.new 'Exception Id is required'
			end

			xml = make_xml('VulnerabilityExceptionDeleteRequest', {'exception-id' => exception_id})
			r = execute xml, '1.2'
			r.success
		end
	end

	# === Description
	# Object that represents a listing of all of the vulnerabilities in the vulnerability database
	#
	class VulnerabilityListing

		# true if an error condition exists; false otherwise
		attr_reader :error
		# Error message string
		attr_reader :error_msg
		# The last XML request sent by this object
		attr_reader :request_xml
		# The last XML response received by this object
		attr_reader :response_xml
		# The NSC Connection associated with this object
		attr_reader :connection
		# Array containing (VulnerabilitySummary*)
		attr_reader :vulnerability_summaries
		# The number of vulnerability definitions
		attr_reader :vulnerability_count

		# Constructor
		# VulnerabilityListing(connection)
		def initialize(connection)
			@error = false
			@vulnerability_summaries = []
			@connection = connection

			r = @connection.execute('<VulnerabilityListingRequest session-id="' + @connection.session_id + '"/>')

			if (r.success)
				r.res.elements.each('VulnerabilityListingResponse/VulnerabilitySummary') do |v|
					@vulnerability_summaries.push(VulnerabilitySummary.new(v.attributes['id'], v.attributes["title"], v.attributes["severity"]))
				end
			else
				@error = true
				@error_msg = 'VulnerabilityListingResponse Parse Error'
			end
			@vulnerability_count = @vulnerability_summaries.length
		end
	end

	# === Description
	# Object that represents the summary of an entry in the vulnerability database
	#
	class VulnerabilitySummary

		# The unique ID string for this vulnerability
		attr_reader :id
		# The title of this vulnerability
		attr_reader :title
		# The severity of this vulnerability (1 – 10)
		attr_reader :severity

		# Constructor
		# VulnerabilitySummary(id, title, severity)
		def initialize(id, title, severity)
			@id = id
			@title = title
			@severity = severity

		end

	end

	# === Description
	# Object that represents the details for an entry in the vulnerability database
	#
	class VulnerabilityDetail
		# true if an error condition exists; false otherwise
		attr_reader :error
		# Error message string
		attr_reader :error_msg
		# The last XML request sent by this object
		attr_reader :request_xml
		# The last XML response received by this object
		attr_reader :response_xml
		# The NSC Connection associated with this object
		attr_reader :connection
		# The unique ID string for this vulnerability
		attr_reader :id
		# The title of this vulnerability
		attr_reader :title
		# The severity of this vulnerability (1 – 10)
		attr_reader :severity
		# The pciSeverity of this vulnerability
		attr_reader :pciSeverity
		# The CVSS score of this vulnerability
		attr_reader :cvssScore
		# The CVSS vector of this vulnerability
		attr_reader :cvssVector
		# The date this vulnerability was published
		attr_reader :published
		# The date this vulnerability was added to Nexpose
		attr_reader :added
		# The last date this vulnerability was modified
		attr_reader :modified
		# The HTML Description of this vulnerability
		attr_reader :description
		# External References for this vulnerability
		# Array containing (Reference)
		attr_reader :references
		# The HTML Solution for this vulnerability
		attr_reader :solution

		# Constructor
		# VulnerabilityListing(connection,id)
		def initialize(connection, id)

			@error = false
			@connection = connection
			@id = id
			@references = []

			r = @connection.execute('<VulnerabilityDetailsRequest session-id="' + @connection.session_id + '" vuln-id="' + @id + '"/>')

			if (r.success)
				r.res.elements.each('VulnerabilityDetailsResponse/Vulnerability') do |v|
					@id = v.attributes['id']
					@title = v.attributes["title"]
					@severity = v.attributes["severity"]
					@pciSeverity = v.attributes['pciSeverity']
					@cvssScore = v.attributes['cvssScore']
					@cvssVector = v.attributes['cvssVector']
					@published = v.attributes['published']
					@added = v.attributes['added']
					@modified = v.attributes['modified']

					v.elements.each('description') do |d|
						@description = d.to_s.gsub(/\<\/?description\>/i, '')
					end

					v.elements.each('solution') do |s|
						@solution = s.to_s.gsub(/\<\/?solution\>/i, '')
					end

					v.elements.each('references/reference') do |r|
						@references.push(Reference.new(r.attributes['source'], r.text))
					end
				end
			else
				@error = true
				@error_msg = 'VulnerabilityDetailsResponse Parse Error'
			end

		end
	end

	# === Description
	#
	class Reference

		attr_reader :source
		attr_reader :reference

		def initialize(source, reference)
			@source = source
			@reference = reference
		end
	end

	# TODO: review
	# === Description
	#
	class VulnFilter

		attr_reader :typeMask
		attr_reader :maxAlerts
		attr_reader :severityThreshold

		def initialize(typeMask, severityThreshold, maxAlerts = -1)
			@typeMask = typeMask
			@maxAlerts = maxAlerts
			@severityThreshold = severityThreshold
		end

		include Sanitize

		def to_xml
			xml = "<vulnFilter "
			xml << %Q{ typeMask="#{replace_entities(typeMask)}"}
			xml << %Q{ maxAlerts="#{replace_entities(maxAlerts)}"}
			xml << %Q{ severityThreshold="#{replace_entities(severityThreshold)}"}
			xml << "/>"

			xml
		end

	end
=======
  module NexposeAPI
    include XMLUtils

    ###################
    # VULN EXCEPTIONS #
    ###################

    #-----------------------------------------------------------------------
    # Returns an array of vulnerability exceptions and their associated
    # attributes.
    #
    # @param status - (optional) The status of the vulnerability exception:
    # "Under Review", "Approved", "Rejected"
    #-----------------------------------------------------------------------
    def vuln_listing(status = nil)
      option = {}

      if status && !status.empty?
        if status =~ /Under Review|Approved|Rejected/
          option['status'] = status
        else
          raise ArgumentError.new 'The vulnerability status passed in is invalid!'
        end
      end

      xml = make_xml('VulnerabilityExceptionListingRequest', option)
      r = execute xml, '1.2'

      if r.success
        res = []
        r.res.elements.each("//VulnerabilityException") do |ve|
          submitter_comment = ve.elements['submitter-comment']
          reviewer_comment = ve.elements['reviewer-comment']
          res << {
            :vuln_id => ve.attributes['vuln-id'],
            :exception_id => ve.attributes['exception-id'],
            :submitter => ve.attributes['submitter'],
            :reviewer => ve.attributes['reviewer'],
            :status => ve.attributes['status'],
            :reason => ve.attributes['reason'],
            :scope => ve.attributes['scope'],
            :device_id => ve.attributes['device-id'],
            :port_no => ve.attributes['port-no'],
            :expiration_date => ve.attributes['expiration-date'],
            :vuln_key => ve.attributes['vuln-key'],
            :submitter_comment => submitter_comment.nil? ? '' : submitter_comment.text,
            :reviewer_comment => reviewer_comment.nil? ? '' : reviewer_comment.text
          }
        end
        res
      else
        false
      end
    end

    #-------------------------------------------------------------------------------------------------------------------
    # Creates a vulnerability exception.
    #
    # @param input - data used to create the vulnerability exception:
    # :vuln_id - The Nexpose vulnerability ID.
    # :reason - The reason for the exception
    #         values - "False Positive", "Compensating Control", "Acceptable Use", "Acceptable Risk", "Other"
    # :scope - The scope type  (NOTE: The case is important)
    #        values - "All Instances", "All Instances on a Specific Asset", "Specific Instance of a specific Asset"
    # :comment - A user comment
    # :device-id - Used for specific instances related to "All Instances on a Specific Asset" AND "Specific Instance of Specific Asset"
    # :port - All assets on this port related to "Specific Instance of a specific Asset"
    # :vuln-key - The vulnerability key related to the "Specific Instance of a specific Asset"
    #
    # @returns exception-id - The Id associated with this create request
    #-------------------------------------------------------------------------------------------------------------------
    def vuln_exception_create(input)
      options = {}

      if input.nil?
        raise ArgumentError.new 'The input element cannot be null'
      end

      vuln_id = input[:vuln_id]
      unless vuln_id
        raise ArgumentError.new 'The vulnerability ID is required'
      end
      options['vuln-id'] = vuln_id

      reason = input[:reason]
      if reason.nil? || reason.empty?
        raise ArgumentError.new 'The reason is required'
      end

      unless reason =~ /False Positive|Compensating Control|Acceptable Use|Acceptable Risk|Other/
        raise ArgumentError.new 'The reason type is invalid'
      end
      options['reason'] = reason

      scope = input[:scope]
      if scope.nil? || scope.empty?
        raise ArgumentError.new 'The scope is required'
      end

      # For scope case matters.
      unless scope =~ /All Instances|All Instances on a Specific Asset|Specific Instance of Specific Asset/
        raise ArgumentError.new 'The scope type is invalid'
      end

      if scope =~ /All Instances on a Specific Asset|Specific Instance of Specific Asset/
        device_id = input[:device_id]
        vuln_key = input[:vuln_key]
        port = input[:port]
        if device_id
          options['device-id'] = device_id
        end

        if scope =~ /All Instances on a Specific Asset/ && (vuln_key || port)
          raise ArgumentError.new "Vulnerability key or port cannot be used with the scope specified"
        end

        if vuln_key
          options['vuln-key'] = vuln_key
        end

        if port
          options['port-no'] = port
        end
      end
      options['scope'] = scope

      xml = make_xml('VulnerabilityExceptionCreateRequest', options)

      comment = input[:comment]
      if comment && !comment.empty?
        comment_xml = make_xml('comment', {}, comment, false)
        xml.add_element comment_xml
      else
        raise ArgumentError.new 'The comment cannot be empty'
      end

      r = execute xml, '1.2'
      if r.success
        r.res.elements.each("//VulnerabilityExceptionCreateResponse") do |vecr|
          return vecr.attributes['exception-id']
        end
      else
        false
      end
    end

    #-------------------------------------------------------------------------------------------------------------------
    # Resubmit a vulnerability exception.
    #
    # @param input - data used to create the vulnerability exception:
    # :vuln_id - The Nexpose vulnerability ID. (required)
    # :reason - The reason for the exception (optional)
    #         values - "False Positive", "Compensating Control", "Acceptable Use", "Acceptable Risk", "Other"
    # :comment - A user comment  (required)
    #-------------------------------------------------------------------------------------------------------------------
    def vuln_exception_resubmit(input)
      options = {}

      if input.nil?
        raise ArgumentError.new 'The input element cannot be null'
      end

      exception_id = input[:exception_id]
      unless exception_id
        raise ArgumentError.new 'The exception ID is required'
      end
      options['exception-id'] = exception_id

      reason = input[:reason]
      if !reason.nil? && !reason.empty?
        unless reason =~ /False Positive|Compensating Control|Acceptable Use|Acceptable Risk|Other/
          raise ArgumentError.new 'The reason type is invalid'
        end
        options['reason'] = reason

      end

      xml = make_xml('VulnerabilityExceptionResubmitRequest', options)

      comment = input[:comment]
      if comment && !comment.empty?
        comment_xml = make_xml('comment', {}, comment, false)
        xml.add_element comment_xml
      end

      r = execute xml, '1.2'
      r.success
    end

    #-------------------------------------------------------------------------------------------------------------------
    # Allows a previously submitted exception that has not been approved to be withdrawn.
    #
    # @param exception_id - The exception id returned after the vuln exception was submitted for creation.
    #-------------------------------------------------------------------------------------------------------------------
    def vuln_exception_recall(exception_id)
      xml = make_xml('VulnerabilityExceptionRecallRequest', {'exception-id' => exception_id})
      r = execute xml, '1.2'
      r.success
    end


    #-------------------------------------------------------------------------------------------------------------------
    # Allows a submitted vulnerability exception to be approved.
    #
    # @param input:
    # :exception_id - The exception id returned after the vuln exception was submitted for creation.
    # :comment - An optional comment
    #-------------------------------------------------------------------------------------------------------------------
    def vuln_exception_approve(input)
      exception_id = input[:exception_id]
      unless exception_id
        raise ArgumentError.new 'Exception Id is required'
      end

      xml = make_xml('VulnerabilityExceptionApproveRequest', {'exception-id' => exception_id})
      comment = input[:comment]
      if comment && !comment.empty?
        comment_xml = make_xml('comment', {}, comment, false)
        xml.add_element comment_xml
      end

      r = execute xml, '1.2'
      r.success
    end

    #-------------------------------------------------------------------------------------------------------------------
    # Rejects a submitted vulnerability exception to be approved.
    #
    # @param input:
    # :exception_id - The exception id returned after the vuln exception was submitted for creation.
    # :comment - An optional comment
    #-------------------------------------------------------------------------------------------------------------------
    def vuln_exception_reject(input)
      exception_id = input[:exception_id]
      unless exception_id
        raise ArgumentError.new 'Exception Id is required'
      end

      xml = make_xml('VulnerabilityExceptionRejectRequest', {'exception-id' => exception_id})
      comment = input[:comment]
      if comment && !comment.empty?
        comment_xml = make_xml('comment', {}, comment, false)
        xml.add_element comment_xml
      end

      r = execute xml, '1.2'
      r.success
    end

    #-------------------------------------------------------------------------------------------------------------------
    # Updates a vulnerability exception comment.
    #
    # @param input:
    # :exception_id - The exception id returned after the vuln exception was submitted for creation.
    # :submitter_comment - The submitter comment
    # :reviewer_comment - The reviewer comment
    #-------------------------------------------------------------------------------------------------------------------
    def vuln_exception_update_comment(input)
      exception_id = input[:exception_id]
      unless exception_id
        raise ArgumentError.new 'Exception Id is required'
      end

      xml = make_xml('VulnerabilityExceptionUpdateCommentRequest', {'exception-id' => exception_id})
      submitter_comment = input[:submitter_comment]
      if submitter_comment && !submitter_comment.empty?
        comment_xml = make_xml('submitter-comment', {}, submitter_comment, false)
        xml.add_element comment_xml
      end

      reviewer_comment = input[:reviewer_comment]
      if reviewer_comment && !reviewer_comment.empty?
        comment_xml = make_xml('reviewer-comment', {}, reviewer_comment, false)
        xml.add_element comment_xml
      end

      r = execute xml, '1.2'
      r.success
    end

    #-------------------------------------------------------------------------------------------------------------------
    # Update the expiration date for a vulnerability exception.
    #
    # @param input
    # :exception_id - The exception id returned after the vulnerability exception was submitted for creation.
    # :expiration_date - The new expiration date format: YYYY-MM-DD
    #-------------------------------------------------------------------------------------------------------------------
    def vuln_exception_update_expiration_date(input)
      exception_id = input[:exception_id]
      unless exception_id
        raise ArgumentError.new 'Exception Id is required'
      end

      expiration_date = input[:expiration_date]
      if expiration_date && !expiration_date.empty? && expiration_date =~ /\A\desc{4}-(\desc{2})-(\desc{2})\z/
        if $1.to_i > 12
          raise ArgumentError.new 'The expiration date month value is invalid'
        end

      if $2.to_i > 31
        raise ArgumentError.new 'The expiration date day value is invalid'
      end
      else
        raise ArgumentError.new 'Expiration date is invalid'
      end

      options = {}
      options['exception-id'] = exception_id
      options['expiration-date'] = expiration_date
      xml = make_xml('VulnerabilityExceptionUpdateExpirationDateRequest', options)
      r = execute xml, '1.2'
      r.success
    end

    #-------------------------------------------------------------------------------------------------------------------
    # Deletes a submitted vulnerability exception to be approved.
    #
    # @param exception_id - The exception id returned after the vuln exception was submitted for creation.
    #-------------------------------------------------------------------------------------------------------------------
    def vuln_exception_delete(exception_id)
      unless exception_id
        raise ArgumentError.new 'Exception Id is required'
      end

      xml = make_xml('VulnerabilityExceptionDeleteRequest', {'exception-id' => exception_id})
      r = execute xml, '1.2'
      r.success
    end
  end

  # === Description
  # Object that represents a listing of all of the vulnerabilities in the vulnerability database
  #
  class VulnerabilityListing
    # true if an error condition exists; false otherwise
    attr_reader :error
    # Error message string
    attr_reader :error_msg
    # The NSC Connection associated with this object
    attr_reader :connection
    # Array containing (VulnerabilitySummary*)
    attr_reader :vulnerability_summaries
    # The number of vulnerability definitions
    attr_reader :vulnerability_count

    # Constructor
    # VulnerabilityListing(connection)
    def initialize(connection)
      @error = false
      @vulnerability_summaries = []
      @connection = connection

      r = @connection.execute('<VulnerabilityListingRequest session-id="' + @connection.session_id + '"/>')

      if r.success
        r.res.elements.each('VulnerabilityListingResponse/VulnerabilitySummary') do |v|
          @vulnerability_summaries.push(VulnerabilitySummary.new(v.attributes['id'], v.attributes["title"], v.attributes["severity"]))
        end
      else
        @error = true
        @error_msg = 'VulnerabilitySummaryRequest Parse Error'
      end
      @vulnerability_count = @vulnerability_summaries.length
    end
  end

  # === Description
  # Object that represents the summary of an entry in the vulnerability database
  #
  class VulnerabilitySummary

    # The unique ID string for this vulnerability
    attr_reader :id
    # The title of this vulnerability
    attr_reader :title
    # The severity of this vulnerability (1 – 10)
    attr_reader :severity

    # Constructor
    # VulnerabilitySummary(id, title, severity)
    def initialize(id, title, severity)
      @id = id
      @title = title
      @severity = severity

    end

  end

  # === Description
  # Object that represents the details for an entry in the vulnerability database
  #
  class VulnerabilityDetail
    # true if an error condition exists; false otherwise
    attr_reader :error
    # Error message string
    attr_reader :error_msg
    # The NSC Connection associated with this object
    attr_reader :connection
    # The unique ID string for this vulnerability
    attr_reader :id
    # The title of this vulnerability
    attr_reader :title
    # The severity of this vulnerability (1 – 10)
    attr_reader :severity
    # The pciSeverity of this vulnerability
    attr_reader :pciSeverity
    # The CVSS score of this vulnerability
    attr_reader :cvssScore
    # The CVSS vector of this vulnerability
    attr_reader :cvssVector
    # The date this vulnerability was published
    attr_reader :published
    # The date this vulnerability was added to Nexpose
    attr_reader :added
    # The last date this vulnerability was modified
    attr_reader :modified
    # The HTML Description of this vulnerability
    attr_reader :description
    # External References for this vulnerability
    # Array containing (Reference)
    attr_reader :references
    # The HTML Solution for this vulnerability
    attr_reader :solution

    # Constructor
    # VulnerabilityListing(connection,id)
    def initialize(connection, id)

      @error = false
      @connection = connection
      @id = id
      @references = []

      r = @connection.execute('<VulnerabilityDetailsRequest session-id="' + @connection.session_id + '" vuln-id="' + @id + '"/>')

      if r.success
        r.res.elements.each('VulnerabilityDetailsResponse/Vulnerability') do |v|
          @id = v.attributes['id']
          @title = v.attributes["title"]
          @severity = v.attributes["severity"]
          @pciSeverity = v.attributes['pciSeverity']
          @cvssScore = v.attributes['cvssScore']
          @cvssVector = v.attributes['cvssVector']
          @published = v.attributes['published']
          @added = v.attributes['added']
          @modified = v.attributes['modified']

          v.elements.each('description') do |desc|
            @description = desc.to_s.gsub(/\<\/?description\>/i, '')
          end

          v.elements.each('solution') do |sol|
            @solution = sol.to_s.gsub(/\<\/?solution\>/i, '')
          end

          v.elements.each('references/reference') do |ref|
            @references.push(Reference.new(ref.attributes['source'], ref.text))
          end
        end
      else
        @error = true
        @error_msg = 'VulnerabilitySummaryRequest Parse Error'
      end

    end
  end

  # === Description
  #
  class Reference

    attr_reader :source
    attr_reader :reference

    def initialize(source, reference)
      @source = source
      @reference = reference
    end
  end

  # TODO: review
  # === Description
  #
  class VulnFilter

    attr_reader :typeMask
    attr_reader :maxAlerts
    attr_reader :severityThreshold

    def initialize(type_mask, severity_threshold, max_alerts = -1)
      @typeMask = type_mask
      @maxAlerts = max_alerts
      @severityThreshold = severity_threshold
    end

    include Sanitize

    def to_xml
      xml = '<vulnFilter '
      xml << %Q{ type_mask="#{replace_entities(typeMask)}"}
      xml << %Q{ maxAlerts="#{replace_entities(maxAlerts)}"}
      xml << %Q{ severity_threshold="#{replace_entities(severityThreshold)}"}
      xml << '/>'
      xml
    end

  end
>>>>>>> 82ef7fc2
end<|MERGE_RESOLUTION|>--- conflicted
+++ resolved
@@ -1,524 +1,4 @@
 module Nexpose
-<<<<<<< HEAD
-	module NexposeAPI
-		include XMLUtils
-
-		###################
-		# VULN EXCEPTIONS #
-		###################
-
-		#-----------------------------------------------------------------------
-		# Returns an array of vulnerability exceptions and their associated
-		# attributes.
-		#
-		# @param status - (optional) The status of the vulnerability exception:
-		# "Under Review", "Approved", "Rejected"
-		#-----------------------------------------------------------------------
-		def vuln_listing status=nil
-			option = {}
-
-			if status && !status.empty?
-				if status =~ /Under Review|Approved|Rejected/
-					option['status'] = status
-				else
-					raise ArgumentError.new 'The vulnerability status passed in is invalid!'
-				end
-			end
-
-			xml = make_xml('VulnerabilityExceptionListingRequest', option)
-			r = execute xml, '1.2'
-
-			if r.success
-				res = []
-				r.res.elements.each("//VulnerabilityException") do |ve|
-					submitter_comment = ve.elements['submitter-comment']
-					reviewer_comment = ve.elements['reviewer-comment']
-					res << {
-						:vuln_id => ve.attributes['vuln-id'],
-						:exception_id => ve.attributes['exception-id'],
-						:submitter => ve.attributes['submitter'],
-						:reviewer => ve.attributes['reviewer'],
-						:status => ve.attributes['status'],
-						:reason => ve.attributes['reason'],
-						:scope => ve.attributes['scope'],
-						:device_id => ve.attributes['device-id'],
-						:port_no => ve.attributes['port-no'],
-						:expiration_date => ve.attributes['expiration-date'],
-						:vuln_key => ve.attributes['vuln-key'],
-						:submitter_comment => submitter_comment.nil? ? '' : submitter_comment.text,
-						:reviewer_comment => reviewer_comment.nil? ? '' : reviewer_comment.text
-					}
-				end
-				res
-			else
-				false
-			end
-		end
-
-		#-------------------------------------------------------------------------------------------------------------------
-		# Creates a vulnerability exception.
-		#
-		# @param input - data used to create the vulnerability exception:
-		# :vuln_id - The Nexpose vulnerability ID.
-		# :reason - The reason for the exception
-		#         values - "False Positive", "Compensating Control", "Acceptable Use", "Acceptable Risk", "Other"
-		# :scope - The scope type  (NOTE: The case is important)
-		#        values - "All Instances", "All Instances on a Specific Asset", "Specific Instance of a specific Asset"
-		# :comment - A user comment
-		# :device-id - Used for specific instances related to "All Instances on a Specific Asset" AND "Specific Instance of Specific Asset"
-		# :port - All assets on this port related to "Specific Instance of a specific Asset"
-		# :vuln-key - The vulnerability key related to the "Specific Instance of a specific Asset"
-		#
-		# @returns exception-id - The Id associated with this create request
-		#-------------------------------------------------------------------------------------------------------------------
-		def vuln_exception_create input
-			options = {}
-
-			if input.nil?
-				raise ArgumentError.new 'The input element cannot be null'
-			end
-
-			vuln_id = input[:vuln_id]
-			if !vuln_id
-				raise ArgumentError.new 'The vulnerability ID is required'
-			end
-			options['vuln-id'] = vuln_id
-
-			reason = input[:reason]
-			if reason.nil? || reason.empty?
-				raise ArgumentError.new 'The reason is required'
-			end
-
-			unless reason =~ /False Positive|Compensating Control|Acceptable Use|Acceptable Risk|Other/
-				raise ArgumentError.new 'The reason type is invalid'
-			end
-			options['reason'] = reason
-
-			scope = input[:scope]
-			if scope.nil? || scope.empty?
-				raise ArgumentError.new 'The scope is required'
-			end
-
-			# For scope case matters.
-			unless scope =~ /All Instances|All Instances on a Specific Asset|Specific Instance of Specific Asset/
-				raise ArgumentError.new 'The scope type is invalid'
-			end
-
-			if scope =~ /All Instances on a Specific Asset|Specific Instance of Specific Asset/
-				device_id = input[:device_id]
-				vuln_key = input[:vuln_key]
-				port = input[:port]
-				if device_id
-					options['device-id'] = device_id
-				end
-
-				if (scope =~ /All Instances on a Specific Asset/ && (vuln_key || port))
-					raise ArgumentError.new "Vulnerability key or port cannot be used with the scope specified"
-				end
-
-				if vuln_key
-					options['vuln-key'] = vuln_key
-				end
-
-				if port
-					options['port-no'] = port
-				end
-			end
-			options['scope'] = scope
-
-			xml = make_xml('VulnerabilityExceptionCreateRequest', options)
-
-			comment = input[:comment]
-			if comment && !comment.empty?
-				comment_xml = make_xml('comment', {}, comment, false)
-				xml.add_element comment_xml
-			else
-				raise ArgumentError.new 'The comment cannot be empty'
-			end
-
-			r = execute xml, '1.2'
-			if r.success
-				r.res.elements.each("//VulnerabilityExceptionCreateResponse") do |vecr|
-					return vecr.attributes['exception-id']
-				end
-			else
-				false
-			end
-		end
-
-		#-------------------------------------------------------------------------------------------------------------------
-		# Resubmit a vulnerability exception.
-		#
-		# @param input - data used to create the vulnerability exception:
-		# :vuln_id - The Nexpose vulnerability ID. (required)
-		# :reason - The reason for the exception (optional)
-		#         values - "False Positive", "Compensating Control", "Acceptable Use", "Acceptable Risk", "Other"
-		# :comment - A user comment  (required)
-		#-------------------------------------------------------------------------------------------------------------------
-		def vuln_exception_resubmit input
-			options = {}
-
-			if input.nil?
-				raise ArgumentError.new 'The input element cannot be null'
-			end
-
-			exception_id = input[:exception_id]
-			if !exception_id
-				raise ArgumentError.new 'The exception ID is required'
-			end
-			options['exception-id'] = exception_id
-
-			reason = input[:reason]
-			if !reason.nil? && !reason.empty?
-				unless reason =~ /False Positive|Compensating Control|Acceptable Use|Acceptable Risk|Other/
-					raise ArgumentError.new 'The reason type is invalid'
-				end
-				options['reason'] = reason
-
-			end
-
-			xml = make_xml('VulnerabilityExceptionResubmitRequest', options)
-
-			comment = input[:comment]
-			if comment && !comment.empty?
-				comment_xml = make_xml('comment', {}, comment, false)
-				xml.add_element comment_xml
-			end
-
-			r = execute xml, '1.2'
-			r.success
-		end
-
-		#-------------------------------------------------------------------------------------------------------------------
-		# Allows a previously submitted exception that has not been approved to be withdrawn.
-		#
-		# @param exception_id - The exception id returned after the vuln exception was submitted for creation.
-		#-------------------------------------------------------------------------------------------------------------------
-		def vuln_exception_recall exception_id
-			xml = make_xml('VulnerabilityExceptionRecallRequest', {'exception-id' => exception_id})
-			r = execute xml, '1.2'
-			r.success
-		end
-
-
-		#-------------------------------------------------------------------------------------------------------------------
-		# Allows a submitted vulnerability exception to be approved.
-		#
-		# @param input:
-		# :exception_id - The exception id returned after the vuln exception was submitted for creation.
-		# :comment - An optional comment
-		#-------------------------------------------------------------------------------------------------------------------
-		def vuln_exception_approve input
-			exception_id = input[:exception_id]
-			if !exception_id
-				raise ArgumentError.new 'Exception Id is required'
-			end
-
-			xml = make_xml('VulnerabilityExceptionApproveRequest', {'exception-id' => exception_id})
-			comment = input[:comment]
-			if comment && !comment.empty?
-				comment_xml = make_xml('comment', {}, comment, false)
-				xml.add_element comment_xml
-			end
-
-			r = execute xml, '1.2'
-			r.success
-		end
-
-		#-------------------------------------------------------------------------------------------------------------------
-		# Rejects a submitted vulnerability exception to be approved.
-		#
-		# @param input:
-		# :exception_id - The exception id returned after the vuln exception was submitted for creation.
-		# :comment - An optional comment
-		#-------------------------------------------------------------------------------------------------------------------
-		def vuln_exception_reject input
-			exception_id = input[:exception_id]
-			if !exception_id
-				raise ArgumentError.new 'Exception Id is required'
-			end
-
-			xml = make_xml('VulnerabilityExceptionRejectRequest', {'exception-id' => exception_id})
-			comment = input[:comment]
-			if comment && !comment.empty?
-				comment_xml = make_xml('comment', {}, comment, false)
-				xml.add_element comment_xml
-			end
-
-			r = execute xml, '1.2'
-			r.success
-		end
-
-		#-------------------------------------------------------------------------------------------------------------------
-		# Updates a vulnerability exception comment.
-		#
-		# @param input:
-		# :exception_id - The exception id returned after the vuln exception was submitted for creation.
-		# :submitter_comment - The submitter comment
-		# :reviewer_comment - The reviewer comment
-		#-------------------------------------------------------------------------------------------------------------------
-		def vuln_exception_update_comment input
-			exception_id = input[:exception_id]
-			if !exception_id
-				raise ArgumentError.new 'Exception Id is required'
-			end
-
-			xml = make_xml('VulnerabilityExceptionUpdateCommentRequest', {'exception-id' => exception_id})
-			submitter_comment = input[:submitter_comment]
-			if submitter_comment && !submitter_comment.empty?
-				comment_xml = make_xml('submitter-comment', {}, submitter_comment, false)
-				xml.add_element comment_xml
-			end
-
-			reviewer_comment = input[:reviewer_comment]
-			if reviewer_comment && !reviewer_comment.empty?
-				comment_xml = make_xml('reviewer-comment', {}, reviewer_comment, false)
-				xml.add_element comment_xml
-			end
-
-			r = execute xml, '1.2'
-			r.success
-		end
-
-		#-------------------------------------------------------------------------------------------------------------------
-		# Update the expiration date for a vulnerability exception.
-		#
-		# @param input
-		# :exception_id - The exception id returned after the vulnerability exception was submitted for creation.
-		# :expiration_date - The new expiration date format: YYYY-MM-DD
-		#-------------------------------------------------------------------------------------------------------------------
-		def vuln_exception_update_expiration_date input
-			exception_id = input[:exception_id]
-			if !exception_id
-				raise ArgumentError.new 'Exception Id is required'
-			end
-
-			expiration_date = input[:expiration_date]
-			if expiration_date && !expiration_date.empty? && expiration_date =~ /\A\d{4}-(\d{2})-(\d{2})\z/
-				if $1.to_i > 12
-					raise ArgumentError.new 'The expiration date month value is invalid'
-				end
-
-				if $2.to_i > 31
-					raise ArgumentError.new 'The expiration date day value is invalid'
-				end
-			else
-				raise ArgumentError.new 'Expiration date is invalid'
-			end
-
-			options = {}
-			options['exception-id'] = exception_id
-			options['expiration-date'] = expiration_date
-			xml = make_xml('VulnerabilityExceptionUpdateExpirationDateRequest', options)
-			r = execute xml, '1.2'
-			r.success
-		end
-
-		#-------------------------------------------------------------------------------------------------------------------
-		# Deletes a submitted vulnerability exception to be approved.
-		#
-		# @param exception_id - The exception id returned after the vuln exception was submitted for creation.
-		#-------------------------------------------------------------------------------------------------------------------
-		def vuln_exception_delete exception_id
-			if !exception_id
-				raise ArgumentError.new 'Exception Id is required'
-			end
-
-			xml = make_xml('VulnerabilityExceptionDeleteRequest', {'exception-id' => exception_id})
-			r = execute xml, '1.2'
-			r.success
-		end
-	end
-
-	# === Description
-	# Object that represents a listing of all of the vulnerabilities in the vulnerability database
-	#
-	class VulnerabilityListing
-
-		# true if an error condition exists; false otherwise
-		attr_reader :error
-		# Error message string
-		attr_reader :error_msg
-		# The last XML request sent by this object
-		attr_reader :request_xml
-		# The last XML response received by this object
-		attr_reader :response_xml
-		# The NSC Connection associated with this object
-		attr_reader :connection
-		# Array containing (VulnerabilitySummary*)
-		attr_reader :vulnerability_summaries
-		# The number of vulnerability definitions
-		attr_reader :vulnerability_count
-
-		# Constructor
-		# VulnerabilityListing(connection)
-		def initialize(connection)
-			@error = false
-			@vulnerability_summaries = []
-			@connection = connection
-
-			r = @connection.execute('<VulnerabilityListingRequest session-id="' + @connection.session_id + '"/>')
-
-			if (r.success)
-				r.res.elements.each('VulnerabilityListingResponse/VulnerabilitySummary') do |v|
-					@vulnerability_summaries.push(VulnerabilitySummary.new(v.attributes['id'], v.attributes["title"], v.attributes["severity"]))
-				end
-			else
-				@error = true
-				@error_msg = 'VulnerabilityListingResponse Parse Error'
-			end
-			@vulnerability_count = @vulnerability_summaries.length
-		end
-	end
-
-	# === Description
-	# Object that represents the summary of an entry in the vulnerability database
-	#
-	class VulnerabilitySummary
-
-		# The unique ID string for this vulnerability
-		attr_reader :id
-		# The title of this vulnerability
-		attr_reader :title
-		# The severity of this vulnerability (1 – 10)
-		attr_reader :severity
-
-		# Constructor
-		# VulnerabilitySummary(id, title, severity)
-		def initialize(id, title, severity)
-			@id = id
-			@title = title
-			@severity = severity
-
-		end
-
-	end
-
-	# === Description
-	# Object that represents the details for an entry in the vulnerability database
-	#
-	class VulnerabilityDetail
-		# true if an error condition exists; false otherwise
-		attr_reader :error
-		# Error message string
-		attr_reader :error_msg
-		# The last XML request sent by this object
-		attr_reader :request_xml
-		# The last XML response received by this object
-		attr_reader :response_xml
-		# The NSC Connection associated with this object
-		attr_reader :connection
-		# The unique ID string for this vulnerability
-		attr_reader :id
-		# The title of this vulnerability
-		attr_reader :title
-		# The severity of this vulnerability (1 – 10)
-		attr_reader :severity
-		# The pciSeverity of this vulnerability
-		attr_reader :pciSeverity
-		# The CVSS score of this vulnerability
-		attr_reader :cvssScore
-		# The CVSS vector of this vulnerability
-		attr_reader :cvssVector
-		# The date this vulnerability was published
-		attr_reader :published
-		# The date this vulnerability was added to Nexpose
-		attr_reader :added
-		# The last date this vulnerability was modified
-		attr_reader :modified
-		# The HTML Description of this vulnerability
-		attr_reader :description
-		# External References for this vulnerability
-		# Array containing (Reference)
-		attr_reader :references
-		# The HTML Solution for this vulnerability
-		attr_reader :solution
-
-		# Constructor
-		# VulnerabilityListing(connection,id)
-		def initialize(connection, id)
-
-			@error = false
-			@connection = connection
-			@id = id
-			@references = []
-
-			r = @connection.execute('<VulnerabilityDetailsRequest session-id="' + @connection.session_id + '" vuln-id="' + @id + '"/>')
-
-			if (r.success)
-				r.res.elements.each('VulnerabilityDetailsResponse/Vulnerability') do |v|
-					@id = v.attributes['id']
-					@title = v.attributes["title"]
-					@severity = v.attributes["severity"]
-					@pciSeverity = v.attributes['pciSeverity']
-					@cvssScore = v.attributes['cvssScore']
-					@cvssVector = v.attributes['cvssVector']
-					@published = v.attributes['published']
-					@added = v.attributes['added']
-					@modified = v.attributes['modified']
-
-					v.elements.each('description') do |d|
-						@description = d.to_s.gsub(/\<\/?description\>/i, '')
-					end
-
-					v.elements.each('solution') do |s|
-						@solution = s.to_s.gsub(/\<\/?solution\>/i, '')
-					end
-
-					v.elements.each('references/reference') do |r|
-						@references.push(Reference.new(r.attributes['source'], r.text))
-					end
-				end
-			else
-				@error = true
-				@error_msg = 'VulnerabilityDetailsResponse Parse Error'
-			end
-
-		end
-	end
-
-	# === Description
-	#
-	class Reference
-
-		attr_reader :source
-		attr_reader :reference
-
-		def initialize(source, reference)
-			@source = source
-			@reference = reference
-		end
-	end
-
-	# TODO: review
-	# === Description
-	#
-	class VulnFilter
-
-		attr_reader :typeMask
-		attr_reader :maxAlerts
-		attr_reader :severityThreshold
-
-		def initialize(typeMask, severityThreshold, maxAlerts = -1)
-			@typeMask = typeMask
-			@maxAlerts = maxAlerts
-			@severityThreshold = severityThreshold
-		end
-
-		include Sanitize
-
-		def to_xml
-			xml = "<vulnFilter "
-			xml << %Q{ typeMask="#{replace_entities(typeMask)}"}
-			xml << %Q{ maxAlerts="#{replace_entities(maxAlerts)}"}
-			xml << %Q{ severityThreshold="#{replace_entities(severityThreshold)}"}
-			xml << "/>"
-
-			xml
-		end
-
-	end
-=======
   module NexposeAPI
     include XMLUtils
 
@@ -1027,5 +507,4 @@
     end
 
   end
->>>>>>> 82ef7fc2
 end